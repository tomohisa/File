--- conflicted
+++ resolved
@@ -111,12 +111,7 @@
 }
 
 extension File {
-
-<<<<<<< HEAD
-    public func write(data: Data, flush: Bool = true, deadline: Double = .never) throws {
-=======
     public func write(data: Data, flush: Bool = true, timingOut deadline: Double = .never) throws {
->>>>>>> 3f2bf708
         try assertNotClosed()
 
         let bytesProcessed = data.withUnsafeBufferPointer {
@@ -130,11 +125,7 @@
         }
 	}
 
-<<<<<<< HEAD
-    public func read(length length: Int, deadline: Double = .never) throws -> Data {
-=======
     public func read(length length: Int, timingOut deadline: Double = .never) throws -> Data {
->>>>>>> 3f2bf708
         try assertNotClosed()
 
         var data = Data.buffer(with: length)
@@ -146,11 +137,7 @@
         return Data(data.prefix(bytesProcessed))
     }
 
-<<<<<<< HEAD
-    public func read(lowWaterMark lowWaterMark: Int, highWaterMark: Int, deadline: Double = .never) throws -> Data {
-=======
     public func read(lowWaterMark lowWaterMark: Int, highWaterMark: Int, timingOut deadline: Double = .never) throws -> Data {
->>>>>>> 3f2bf708
         try assertNotClosed()
 
         var data = Data.buffer(with: highWaterMark)
@@ -176,11 +163,7 @@
         return data
     }
 
-<<<<<<< HEAD
-    public func flush(deadline: Double = .never) throws {
-=======
     public func flush(timingOut deadline: Double = .never) throws {
->>>>>>> 3f2bf708
         try assertNotClosed()
         fileflush(file, deadline.int64milliseconds)
         try FileError.assertNoError()
@@ -220,11 +203,6 @@
 }
 
 extension File {
-<<<<<<< HEAD
-    public func write(convertible: DataConvertible, flush: Bool = true, deadline: Double = .never) throws {
-        try write(convertible.data, flush: flush, deadline: deadline)
-=======
-    
     public func send(data: Data, timingOut deadline: Double) throws {
         try write(data, flush: true, timingOut: deadline)
     }
@@ -238,7 +216,6 @@
 extension File {
     public func write(convertible: DataConvertible, flush: Bool = true, deadline: Double = .never) throws {
         try write(convertible.data, flush: flush, timingOut: deadline)
->>>>>>> 3f2bf708
     }
 }
 
